--- conflicted
+++ resolved
@@ -1,5 +1,4 @@
 {
-  "version" : "1.0.0",
   "name" : "before.name.1",
   "methods" : [
     {
@@ -22,11 +21,7 @@
       ],
       "responseActions": [
         {
-<<<<<<< HEAD
           "method": "assert.status-code-equals",
-=======
-          "method": "assert.status-code",
->>>>>>> bd0ad01e
           "code": "200"
         }
       ]
