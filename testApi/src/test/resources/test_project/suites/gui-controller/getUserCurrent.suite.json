{
  "version" : "1.0.0",
  "endpoint" : "getUserCurrent",
  "tests": [
    {
      "name" : "get current user",
      "categories": ["SMOKE"],
      "headers" : [
        {
          "name": "authorization",
          "value": "{{ constants.header_basic_token }}"
        },
        {
          "name": "content-type",
          "value": "{{ constants.content_type }}"
        }
      ],
      "actions": [
        {
          "methodName": "get",
          "url": "{{ env.url }}/GUI/user"
        }
      ],
      "responseActions": [
        {
<<<<<<< HEAD
          "method": "assert.status-code-equals",
          "code": "200"
        },
        {
          "method": "assert.status-code-is-success"
        },
        {
          "method": "log.error",
          "message": "Dummy error log message."
        },
        {
          "method": "log.warn",
          "message": "Dummy warn log message."
        },
        {
          "method": "log.info",
          "message": "Dummy info log message."
        },
        {
          "method": "log.debug",
          "message": "Dummy debug log message."
        },
        {
          "method": "assert.response-time-is-below",
          "limit": "600000"
        },
        {
          "method": "assert.response-time-is-above",
          "limit": "1"
=======
          "method": "assert.status-code",
          "code": "200"
>>>>>>> bd0ad01e
        }
      ]
    }
  ]
}<|MERGE_RESOLUTION|>--- conflicted
+++ resolved
@@ -1,5 +1,4 @@
 {
-  "version" : "1.0.0",
   "endpoint" : "getUserCurrent",
   "tests": [
     {
@@ -23,7 +22,6 @@
       ],
       "responseActions": [
         {
-<<<<<<< HEAD
           "method": "assert.status-code-equals",
           "code": "200"
         },
@@ -53,10 +51,6 @@
         {
           "method": "assert.response-time-is-above",
           "limit": "1"
-=======
-          "method": "assert.status-code",
-          "code": "200"
->>>>>>> bd0ad01e
         }
       ]
     }
