--- conflicted
+++ resolved
@@ -1,5 +1,4 @@
 {
-  "version" : "1.0.0",
   "endpoint" : "deleteQuestion",
   "tests": [
     {
@@ -24,11 +23,7 @@
       "responseActions": [
         {
           "method": "assert.status-code",
-<<<<<<< HEAD
           "code": "200"
-=======
-          "param_1": "200"
->>>>>>> 6bb4b24f
         }
       ]
     }
