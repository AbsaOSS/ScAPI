--- conflicted
+++ resolved
@@ -2,7 +2,6 @@
   "$schema": "http://json-schema.org/draft-06/schema#",
   "$ref": "#/definitions/suiteAfter",
 
-  "version" : "1.0.0",
   "definitions": {
     "suiteAfter": {
       "type": "object",
@@ -53,12 +52,8 @@
           "type": "array",
           "items": {
             "$ref": "#/definitions/ResponseAction"
-<<<<<<< HEAD
           },
           "description": "Actions to be performed on the response of the method."
-=======
-          }
->>>>>>> 6bb4b24f
         }
       },
       "required": [
@@ -128,13 +123,9 @@
       "additionalProperties": false,
       "properties": {
         "method": {
-<<<<<<< HEAD
           "type": "string",
           "enum": ["assert.status-code", "assert.body-contains", "log.info", "extractJson.string-from-list"],
           "description": "The method to be used for the response action. Restricted to specific values."
-=======
-          "type": "string"
->>>>>>> 6bb4b24f
         }
       },
       "patternProperties": {
@@ -143,17 +134,10 @@
         }
       },
       "required": [
-<<<<<<< HEAD
         "method"
       ],
       "title": "ResponseAction",
       "description": "Defines an action to be performed on the response of a method."
-=======
-        "method",
-        "param_1"
-      ],
-      "title": "ResponseAction"
->>>>>>> 6bb4b24f
     },
     "Param": {
       "type": "object",
