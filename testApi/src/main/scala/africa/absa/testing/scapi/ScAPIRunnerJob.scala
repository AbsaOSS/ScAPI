--- conflicted
+++ resolved
@@ -21,12 +21,8 @@
 import africa.absa.testing.scapi.json.{Environment, EnvironmentFactory, SuiteFactory, SuiteRunnerJob}
 import africa.absa.testing.scapi.logging.LoggerConfig
 import africa.absa.testing.scapi.logging.functions.Scribe
-<<<<<<< HEAD
-import africa.absa.testing.scapi.reporter.TxtReporter
+import africa.absa.testing.scapi.reporter.StdOutReporter
 import africa.absa.testing.scapi.utils.cache.RuntimeCache
-=======
-import africa.absa.testing.scapi.reporter.StdOutReporter
->>>>>>> 9be155f2
 
 import java.nio.file.{Files, Paths}
 import scala.util.{Failure, Success}
@@ -63,13 +59,8 @@
       loggingFunctions.info("Validate only => end run.")
     } else {
       loggingFunctions.info("Running tests")
-<<<<<<< HEAD
       val testResults: Set[SuiteResults] = SuiteRunnerJob.runSuites(suiteBundles, environment)
-      TxtReporter.printReport(testResults)
-=======
-      val testResults: Set[TestResults] = SuiteRunnerJob.runSuites(suites, environment)
       StdOutReporter.printReport(testResults)
->>>>>>> 9be155f2
     }
   }
 }